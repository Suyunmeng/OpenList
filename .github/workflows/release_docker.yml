name: Release builds (Docker)

on:
  workflow_dispatch:
    inputs:
      manual_tag:
        description: 'Tag name (like v0.1.0). Required if as_latest is true.'
        required: false
        type: string
      as_latest:
        description: 'Tag as latest?'
        required: true
        default: 'false'
        type: choice
        options:
          - 'true'
          - 'false'
  push:
    tags:
      - 'v*'

concurrency:
  group: ${{ github.workflow }}-${{ github.event.pull_request.number || github.ref }}
  cancel-in-progress: true

env:
  DOCKERHUB_ORG_NAME: ${{ vars.DOCKERHUB_ORG_NAME || 'openlistteam' }}
  GHCR_ORG_NAME: ${{ vars.GHCR_ORG_NAME || 'openlistteam' }}
  IMAGE_NAME: openlist-git
  IMAGE_NAME_DOCKERHUB: openlist
  REGISTRY: ghcr.io
  ARTIFACT_NAME: 'binaries_docker_release'
  ARTIFACT_NAME_LITE: 'binaries_docker_release_lite'
  RELEASE_PLATFORMS: 'linux/amd64,linux/arm64,linux/arm/v7,linux/386,linux/arm/v6,linux/s390x,linux/ppc64le,linux/riscv64'
  IMAGE_PUSH: ${{ github.event_name == 'push' || github.event_name == 'workflow_dispatch' }}

permissions:
  packages: write

jobs:
  build_binary:
    name: Build Binaries for Docker Release
    runs-on: ubuntu-latest
    steps:
      - name: Checkout
        uses: actions/checkout@v4

      - uses: actions/setup-go@v5
        with:
          go-version: 'stable'

      - name: Cache Musl
        id: cache-musl
        uses: actions/cache@v4
        with:
          path: build/musl-libs
          key: docker-musl-libs-v2

      - name: Download Musl Library
        if: steps.cache-musl.outputs.cache-hit != 'true'
        run: bash build.sh prepare docker-multiplatform
        env:
          GITHUB_TOKEN: ${{ secrets.GITHUB_TOKEN }}

      - name: Build go binary (release)
        run: bash build.sh release docker-multiplatform
        env:
          GITHUB_TOKEN: ${{ secrets.GITHUB_TOKEN }}

      - name: Upload artifacts
        uses: actions/upload-artifact@v4
        with:
          name: ${{ env.ARTIFACT_NAME }}
          overwrite: true
          path: |
            build/
            !build/*.tgz
            !build/musl-libs/**

  build_binary_lite:
    name: Build Binaries for Docker Release (Lite)
    runs-on: ubuntu-latest
    steps:
      - name: Checkout
        uses: actions/checkout@v4

      - uses: actions/setup-go@v5
        with:
          go-version: 'stable'

      - name: Cache Musl
        id: cache-musl
        uses: actions/cache@v4
        with:
          path: build/musl-libs
          key: docker-musl-libs-v2

      - name: Download Musl Library
        if: steps.cache-musl.outputs.cache-hit != 'true'
        run: bash build.sh prepare lite docker-multiplatform
        env:
          GITHUB_TOKEN: ${{ secrets.GITHUB_TOKEN }}

      - name: Build go binary (release)
        run: bash build.sh release lite docker-multiplatform
        env:
          GITHUB_TOKEN: ${{ secrets.GITHUB_TOKEN }}

      - name: Upload artifacts
        uses: actions/upload-artifact@v4
        with:
          name: ${{ env.ARTIFACT_NAME_LITE }}
          overwrite: true
          path: |
            build/
            !build/*.tgz
            !build/musl-libs/**

  release_docker:
    needs: build_binary
    name: Release Docker image
    runs-on: ubuntu-latest
    strategy:
      matrix:
        image: ["latest", "ffmpeg", "aria2", "aio"]
        include:
          - image: "latest"
            build_arg: ""
            tag_favor: ""
          - image: "ffmpeg"
            build_arg: INSTALL_FFMPEG=true
            tag_favor: "suffix=-ffmpeg,onlatest=true"
          - image: "aria2"
            build_arg: INSTALL_ARIA2=true
            tag_favor: "suffix=-aria2,onlatest=true"
          - image: "aio"
            build_arg: |
              INSTALL_FFMPEG=true
              INSTALL_ARIA2=true
            tag_favor: "suffix=-aio,onlatest=true"
    steps:
      - name: Checkout
        uses: actions/checkout@v4
      - uses: actions/download-artifact@v4
        with:
          name: ${{ env.ARTIFACT_NAME }}
          path: 'build/'

      - name: Set up QEMU
        uses: docker/setup-qemu-action@v3

      - name: Set up Docker Buildx
        uses: docker/setup-buildx-action@v3

      - name: Login to GitHub Container Registry
        if: env.IMAGE_PUSH == 'true'
        uses: docker/login-action@v3
        with:
          registry: ${{ env.REGISTRY }}
          username: ${{ github.actor }}
          password: ${{ secrets.GITHUB_TOKEN }}

      - name: Login to DockerHub Container Registry
        if: env.IMAGE_PUSH == 'true'
        uses: docker/login-action@v3
        with:
          username: ${{ env.DOCKERHUB_ORG_NAME }}
          password: ${{ secrets.DOCKERHUB_TOKEN }}

      - name: Docker meta
        id: meta
        uses: docker/metadata-action@v5
        with:
          images: |
            ${{ env.REGISTRY }}/${{ env.GHCR_ORG_NAME }}/${{ env.IMAGE_NAME }}
            ${{ env.DOCKERHUB_ORG_NAME }}/${{ env.IMAGE_NAME_DOCKERHUB }}
          tags: >
            ${{ github.event_name == 'workflow_dispatch'
                && format('type=raw,value={0}', github.event.inputs.manual_tag)
              || format('type=raw,value={0}', github.ref_name) }}
          flavor: |
<<<<<<< HEAD
            latest=${{ github.event.inputs.as_latest == 'true' }}
=======
            latest=${{ github.event_name == 'push' || github.event.inputs.as_latest == 'true' }}
>>>>>>> 8eaa6ba1
            ${{ matrix.tag_favor }}

      - name: Build and push
        id: docker_build
        uses: docker/build-push-action@v6
        with:
          context: .
          file: Dockerfile.ci
          push: ${{ env.IMAGE_PUSH == 'true' }}
          build-args: ${{ matrix.build_arg }}
          tags: ${{ steps.meta.outputs.tags }}
          labels: ${{ steps.meta.outputs.labels }}
          platforms: ${{ env.RELEASE_PLATFORMS }}

  release_docker_lite:
    needs: build_binary_lite
    name: Release Docker image (Lite)
    runs-on: ubuntu-latest
    strategy:
      matrix:
        image: ["latest", "ffmpeg", "aria2", "aio"]
        include:
          - image: "latest"
            build_arg: ""
            tag_favor: "suffix=-lite,onlatest=true"
          - image: "ffmpeg"
            build_arg: INSTALL_FFMPEG=true
            tag_favor: "suffix=-lite-ffmpeg,onlatest=true"
          - image: "aria2"
            build_arg: INSTALL_ARIA2=true
            tag_favor: "suffix=-lite-aria2,onlatest=true"
          - image: "aio"
            build_arg: |
              INSTALL_FFMPEG=true
              INSTALL_ARIA2=true
            tag_favor: "suffix=-lite-aio,onlatest=true"
    steps:
      - name: Checkout
        uses: actions/checkout@v4
      - uses: actions/download-artifact@v4
        with:
          name: ${{ env.ARTIFACT_NAME_LITE }}
          path: 'build/'

      - name: Set up QEMU
        uses: docker/setup-qemu-action@v3

      - name: Set up Docker Buildx
        uses: docker/setup-buildx-action@v3

      - name: Login to GitHub Container Registry
        if: env.IMAGE_PUSH == 'true'
        uses: docker/login-action@v3
        with:
          registry: ${{ env.REGISTRY }}
          username: ${{ github.actor }}
          password: ${{ secrets.GITHUB_TOKEN }}

      - name: Login to DockerHub Container Registry
        if: env.IMAGE_PUSH == 'true'
        uses: docker/login-action@v3
        with:
          username: ${{ env.DOCKERHUB_ORG_NAME }}
          password: ${{ secrets.DOCKERHUB_TOKEN }}

      - name: Docker meta
        id: meta
        uses: docker/metadata-action@v5
        with:
          images: |
            ${{ env.REGISTRY }}/${{ env.GHCR_ORG_NAME }}/${{ env.IMAGE_NAME }}
            ${{ env.DOCKERHUB_ORG_NAME }}/${{ env.IMAGE_NAME_DOCKERHUB }}
          tags: >
            ${{ github.event_name == 'workflow_dispatch'
                && format('type=raw,value={0}', github.event.inputs.manual_tag)
              || format('type=raw,value={0}', github.ref_name) }}
          flavor: |
<<<<<<< HEAD
            latest=${{ github.event.inputs.as_latest == 'true' }}
=======
            latest=${{ github.event_name == 'push' || github.event.inputs.as_latest == 'true' }}
>>>>>>> 8eaa6ba1
            ${{ matrix.tag_favor }}

      - name: Build and push
        id: docker_build
        uses: docker/build-push-action@v6
        with:
          context: .
          file: Dockerfile.ci
          push: ${{ env.IMAGE_PUSH == 'true' }}
          build-args: ${{ matrix.build_arg }}
          tags: ${{ steps.meta.outputs.tags }}
          labels: ${{ steps.meta.outputs.labels }}
          platforms: ${{ env.RELEASE_PLATFORMS }}<|MERGE_RESOLUTION|>--- conflicted
+++ resolved
@@ -179,11 +179,7 @@
                 && format('type=raw,value={0}', github.event.inputs.manual_tag)
               || format('type=raw,value={0}', github.ref_name) }}
           flavor: |
-<<<<<<< HEAD
-            latest=${{ github.event.inputs.as_latest == 'true' }}
-=======
             latest=${{ github.event_name == 'push' || github.event.inputs.as_latest == 'true' }}
->>>>>>> 8eaa6ba1
             ${{ matrix.tag_favor }}
 
       - name: Build and push
@@ -261,11 +257,7 @@
                 && format('type=raw,value={0}', github.event.inputs.manual_tag)
               || format('type=raw,value={0}', github.ref_name) }}
           flavor: |
-<<<<<<< HEAD
-            latest=${{ github.event.inputs.as_latest == 'true' }}
-=======
             latest=${{ github.event_name == 'push' || github.event.inputs.as_latest == 'true' }}
->>>>>>> 8eaa6ba1
             ${{ matrix.tag_favor }}
 
       - name: Build and push
